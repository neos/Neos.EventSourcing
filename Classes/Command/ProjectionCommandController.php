--- conflicted
+++ resolved
@@ -16,11 +16,7 @@
 use Neos\Cqrs\Projection\ProjectionManager;
 use TYPO3\Flow\Annotations as Flow;
 use TYPO3\Flow\Cli\CommandController;
-<<<<<<< HEAD
 use TYPO3\Flow\Core\Booting\Scripts;
-use TYPO3\Flow\Package\PackageManagerInterface;
-=======
->>>>>>> ad8bc247
 
 /**
  * CLI Command Controller for projection related commands
@@ -36,21 +32,12 @@
     protected $projectionManager;
 
     /**
-<<<<<<< HEAD
-     * @Flow\Inject
-     * @var PackageManagerInterface
-     */
-    protected $packageManager;
-
-    /**
      * @Flow\InjectConfiguration(package="TYPO3.Flow")
      * @var array
      */
     protected $flowSettings;
 
     /**
-=======
->>>>>>> ad8bc247
      * @var array in the format ['<shortIdentifier>' => '<fullIdentifier>', ...]
      */
     private $shortProjectionIdentifiers;
@@ -246,6 +233,7 @@
         } catch (InvalidProjectionIdentifierException $exception) {
             $this->outputLine('<error>%s</error>', [$exception->getMessage()]);
             $this->quit(1);
+            return null;
         }
     }
 

<?php
namespace Neos\EventSourcing\Command;

/*
 * This file is part of the Neos.EventSourcing package.
 *
 * (c) Contributors of the Neos Project - www.neos.io
 *
 * This package is Open Source Software. For the full copyright and license
 * information, please view the LICENSE file which was distributed with this
 * source code.
 */

use Doctrine\DBAL\Exception\ConnectionException;
use Neos\EventSourcing\EventStore\EventStoreManager;
use Neos\EventSourcing\EventStore\Storage\Doctrine\DoctrineEventStorage;
use Neos\EventSourcing\EventStore\Storage\Doctrine\Schema\EventStoreSchema;
use Neos\Flow\Annotations as Flow;
use Neos\Flow\Cli\CommandController;

/**
 * CLI Command Controller for storage related commands of the Neos Event Store
 *
 * @Flow\Scope("singleton")
 */
class EventStoreCommandController extends CommandController
{
    /**
     * @var EventStoreManager
     * @Flow\Inject
     */
    protected $eventStoreManager;

    /**
     * @var array
     * @Flow\InjectConfiguration(path="EventStore.storage.options")
     */
    protected $configuration;

    /**
     * Create Event Store database tables
     *
     * This command creates the necessary database tables for the Event Store. It uses the Doctrine connection
     * parameters which were defined for Flow.
     *
     * @return void
     */
    public function createSchemaCommand()
    {
        $storageBackends = $this->eventStoreManager->getAllConfiguredStorageBackends();
        foreach ($storageBackends as $storageBackendIdentifier => $storageBackend) {
            if ($storageBackend instanceof DoctrineEventStorage) {

<<<<<<< HEAD
            if ($connection->getSchemaManager()->tablesExist([$this->connectionFactory->getStreamTableName()])) {
                $this->outputLine('The table %s already exists, not changing anything.', [$this->connectionFactory->getStreamTableName()]);
                $this->quit(1);
                exit;
            }

            $schema = $connection->getSchemaManager()->createSchema();
            $toSchema = clone $schema;
=======
                $connection = $storageBackend->getConnection();
>>>>>>> 8517da80

                $this->outputLine('Creating Event Store "%s" database table in database "%s" on host %s....', [$storageBackendIdentifier, $connection->getDatabase(), $connection->getHost()]);
                try {
                    $schema = $connection->getSchemaManager()->createSchema();
                    $toSchema = clone $schema;

                    EventStoreSchema::createStream($toSchema, $storageBackend->getEventTableName());

                    $connection->beginTransaction();
                    $statements = $schema->getMigrateToSql($toSchema, $connection->getDatabasePlatform());
                    foreach ($statements as $statement) {
                        $this->outputLine('<info>++</info> %s', [$statement]);
                        $connection->exec($statement);
                    }
                    $connection->commit();

                    $this->outputLine();
                } catch (ConnectionException $exception) {
                    $this->outputLine('<error>Connection failed</error>');
                    $this->outputLine('%s', [ $exception->getMessage() ]);
                    $this->quit(1);
                }
            }
        }

    }

    /**
     * Drop Event Store database tables
     *
     * This command <b>deletes all</b> Event Store related database tables! It uses the Doctrine connection
     * parameters which were defined for Flow.
     *
     * @return void
     */
    public function dropSchemaCommand()
    {
        $this->outputLine('<error>Warning</error>');
        $this->outputLine('You are about to drop all Event Store related tables in database "%s" on host %s.', [ $this->configuration['backendOptions']['dbname'], $this->configuration['backendOptions']['host']]);
        if (!$this->output->askConfirmation('Are you sure? ', false)) {
            $this->outputLine('Aborted.');
            $this->quit(0);
        }

        try {
            $connection = $this->connectionFactory->get();

            $schema = $connection->getSchemaManager()->createSchema();
            $toSchema = clone $schema;

            if ($schema->hasTable($this->connectionFactory->getStreamTableName())) {
                EventStoreSchema::drop($toSchema, $this->connectionFactory->getStreamTableName());
            }

            $connection->beginTransaction();
            $statements = $schema->getMigrateToSql($toSchema, $connection->getDatabasePlatform());
            foreach ($statements as $statement) {
                $this->outputLine('<info>++</info> %s', [$statement]);
                $connection->exec($statement);
            }
            $connection->commit();

            $this->outputLine();
        } catch (ConnectionException $exception) {
            $this->outputLine('<error>Connection failed</error>');
            $this->outputLine('%s', [ $exception->getMessage() ]);
            $this->quit(1);
        }
    }

    /**
     * Display Event Store connection status
     *
     * This command displays some basic status about the connection of the configured Event Store.
     *
     * @return void
     */
    public function statusCommand()
    {
        try {
            $connection = $this->connectionFactory->get();
        } catch (ConnectionException $exception) {
            $this->outputLine('<error>Connection failed</error>');
            $this->outputLine('%s', [ $exception->getMessage() ]);
            $this->quit(1);
            exit;
        }

        $tableName = $this->connectionFactory->getStreamTableName();
        $tableExists = ($connection->getSchemaManager()->tablesExist([$tableName]));

        $this->outputLine('<success>Connection was successful</success>');
        $this->output->outputTable([
            ['Host', $connection->getHost()],
            ['Port', $connection->getPort()],
            ['Database', $connection->getDatabase()],
            ['Username', $connection->getUsername()],
            ['Driver', $connection->getDriver()->getName()],
            ['Table', $tableName . ($tableExists ? ' (<success>exists</success>)' : ' (<error>missing</error>)')]
        ]);
    }
}<|MERGE_RESOLUTION|>--- conflicted
+++ resolved
@@ -51,18 +51,11 @@
         foreach ($storageBackends as $storageBackendIdentifier => $storageBackend) {
             if ($storageBackend instanceof DoctrineEventStorage) {
 
-<<<<<<< HEAD
-            if ($connection->getSchemaManager()->tablesExist([$this->connectionFactory->getStreamTableName()])) {
-                $this->outputLine('The table %s already exists, not changing anything.', [$this->connectionFactory->getStreamTableName()]);
-                $this->quit(1);
-                exit;
-            }
-
-            $schema = $connection->getSchemaManager()->createSchema();
-            $toSchema = clone $schema;
-=======
                 $connection = $storageBackend->getConnection();
->>>>>>> 8517da80
+                if ($connection->getSchemaManager()->tablesExist([$this->connectionFactory->getStreamTableName()])) {
+                    $this->outputLine('The table %s already exists, not changing anything.', [$this->connectionFactory->getStreamTableName()]);
+                    continue;
+                }
 
                 $this->outputLine('Creating Event Store "%s" database table in database "%s" on host %s....', [$storageBackendIdentifier, $connection->getDatabase(), $connection->getHost()]);
                 try {

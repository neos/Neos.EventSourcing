--- conflicted
+++ resolved
@@ -75,13 +75,8 @@
             ->orderBy('sequencenumber', 'ASC');
         $this->applyEventStreamFilter($query, $filter);
 
-<<<<<<< HEAD
         $streamIterator = new DoctrineStreamIterator($query);
         return new EventStream($streamIterator, $this->getStreamVersion($filter));
-=======
-        $streamIterator = new DoctrineStreamIterator($query->execute());
-        return new EventStream($streamIterator);
->>>>>>> acfc3fd5
     }
 
     /**

--- conflicted
+++ resolved
@@ -20,12 +20,9 @@
 abstract class AbstractEventSourcedAggregateRoot extends AbstractAggregateRoot implements EventSourcedAggregateRootInterface
 {
     /**
-<<<<<<< HEAD
-     * Note: This must not be private so it can be set during reconstitution via unserialize()
-     *
      * @var int
      */
-    protected $version = -1;
+    private $version = -1;
 
     /**
      * @return int
@@ -36,23 +33,14 @@
     }
 
     /**
-=======
      * @param string $identifier
->>>>>>> 7fb475e4
      * @param EventStream $stream
      * @return self
      */
     public static function reconstituteFromEventStream(string $identifier, EventStream $stream)
     {
-<<<<<<< HEAD
-        if ($this->hasUncommittedEvents()) {
-            throw new RuntimeException(sprintf('%s has already been reconstituted from the event stream.', get_class($this)), 1474547708762);
-        }
-
-=======
         $instance = new static($identifier);
         /** @var EventTransport $eventTransport */
->>>>>>> 7fb475e4
         foreach ($stream as $eventTransport) {
             $instance->apply($eventTransport->getEvent());
         }

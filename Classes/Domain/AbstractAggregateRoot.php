<?php
namespace Neos\Cqrs\Domain;

/*
 * This file is part of the Neos.Cqrs package.
 *
 * (c) Contributors of the Neos Project - www.neos.io
 *
 * This package is Open Source Software. For the full copyright and license
 * information, please view the LICENSE file which was distributed with this
 * source code.
 */

use Neos\Cqrs\Event\AggregateEventInterface;
use Neos\Cqrs\Event\EventInterface;
use Neos\Cqrs\Event\EventTransport;
use Neos\Cqrs\Event\EventTypeService;
use Neos\Cqrs\Message\MessageMetadata;
use TYPO3\Flow\Annotations as Flow;

/**
 * Base class for an aggregate root
 */
abstract class AbstractAggregateRoot implements AggregateRootInterface
{
    /**
     * @var EventTypeService
     * @Flow\Inject
     */
    protected $eventTypeService;

    /**
     * @var string
     */
<<<<<<< HEAD
    protected $aggregateIdentifier;

    /**
     * @var string
     */
    protected $aggregateName;
=======
    private $aggregateIdentifier;
>>>>>>> a469a23b

    /**
     * @var EventTransport[]
     */
    private $events = [];

    /**
     * The constructor of the AggregateRoot must be protected and you must use static constructor to create your object
     */
    protected function __construct()
    {
    }

    /**
     * @param string $identifier
     * @return void
     */
    final protected function setAggregateIdentifier($identifier)
    {
        $this->aggregateIdentifier = $identifier;
    }

    /**
     * @return string
     */
    final public function getAggregateIdentifier(): string
    {
        return $this->aggregateIdentifier;
    }

    /**
     * Apply an event to the current aggregate root
     *
     * If the event aggregate identifier and name is not set the event
     * is automatically set with the current aggregate identifier
     * and name.
     *
     * @param AggregateEventInterface $event
     * @param array $metadata
     * @return void
     * @api
     */
    final public function recordThat(AggregateEventInterface $event, array $metadata = [])
    {
        $event->setAggregateIdentifier($this->getAggregateIdentifier());

        $messageMetadata = new MessageMetadata($metadata);

        $this->apply($event);

        $this->events[] = new EventTransport($event, $messageMetadata);
    }

    /**
     * Returns the events which have been recorded since the last call of this method.
     *
     * This method is used internally by the persistence layer (for example, the Event Store).
     *
     * @return array
     */
    final public function pullUncommittedEvents(): array
    {
        $events = $this->events;
        $this->events = [];
        return $events;
    }

    /**
     * @return array
     */
    final protected function getEvents(): array
    {
        return $this->events;
    }

    /**
     * Apply the given event to this aggregate root.
     *
     * @param  EventInterface $event
     * @return void
     */
    final protected function apply(EventInterface $event)
    {
        $method = sprintf('when%s', $this->eventTypeService->getEventShortType($event));
        if (method_exists($this, $method)) {
            $this->$method($event);
        }
    }
}<|MERGE_RESOLUTION|>--- conflicted
+++ resolved
@@ -14,7 +14,7 @@
 use Neos\Cqrs\Event\AggregateEventInterface;
 use Neos\Cqrs\Event\EventInterface;
 use Neos\Cqrs\Event\EventTransport;
-use Neos\Cqrs\Event\EventTypeService;
+use Neos\Cqrs\Event\EventTypeResolver;
 use Neos\Cqrs\Message\MessageMetadata;
 use TYPO3\Flow\Annotations as Flow;
 
@@ -24,7 +24,7 @@
 abstract class AbstractAggregateRoot implements AggregateRootInterface
 {
     /**
-     * @var EventTypeService
+     * @var EventTypeResolver
      * @Flow\Inject
      */
     protected $eventTypeService;
@@ -32,16 +32,7 @@
     /**
      * @var string
      */
-<<<<<<< HEAD
-    protected $aggregateIdentifier;
-
-    /**
-     * @var string
-     */
-    protected $aggregateName;
-=======
     private $aggregateIdentifier;
->>>>>>> a469a23b
 
     /**
      * @var EventTransport[]

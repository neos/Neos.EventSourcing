<?php
namespace Neos\Cqrs\Domain;

/*
 * This file is part of the Neos.Cqrs package.
 *
 * (c) Contributors of the Neos Project - www.neos.io
 *
 * This package is Open Source Software. For the full copyright and license
 * information, please view the LICENSE file which was distributed with this
 * source code.
 */

use Neos\Cqrs\Event\AggregateEventInterface;
use Neos\Cqrs\Event\EventInterface;
<<<<<<< HEAD
use Neos\Cqrs\Event\EventTypeResolver;
=======
use Neos\Cqrs\Event\EventTransport;
use Neos\Cqrs\Message\MessageMetadata;
>>>>>>> 7fb475e4
use TYPO3\Flow\Annotations as Flow;

/**
 * Base class for an aggregate root
 */
abstract class AbstractAggregateRoot implements AggregateRootInterface
{

    /**
     * Note: This must not be private so it can be set during reconstitution via unserialize()
     *
     * @var string
     */
    protected $identifier;

    /**
     * @var EventInterface[]
     */
    private $events = [];

    /**
     * @param string $identifier
     */
    protected function __construct(string $identifier)
    {
        $this->identifier = $identifier;
    }

    /**
     * @return string
     */
    final public function getIdentifier(): string
    {
        return $this->identifier;
    }

    /**
     * Apply an event to the current aggregate root
     *
     * If the event is an instance of AggregateEventInterface, the aggregate identifier will be set
     *
     * @param EventInterface $event
     * @api
     */
    final public function recordThat(EventInterface $event)
    {
        if ($event instanceof AggregateEventInterface) {
            $event->setIdentifier($this->getIdentifier());
        }
        $this->apply($event);
        $this->events[] = $event;
    }

    /**
     * Returns the events which have been recorded since the last call of this method.
     *
     * This method is used internally by the persistence layer (for example, the Event Store).
     */
    final public function pullUncommittedEvents(): array
    {
        $events = $this->events;
        $this->events = [];
        return $events;
    }

    /**
<<<<<<< HEAD
     * @return bool
     */
    final protected function hasUncommittedEvents(): bool
    {
        return $this->events !== [];
    }

    /**
=======
>>>>>>> 7fb475e4
     * Apply the given event to this aggregate root.
     *
     * @param  EventInterface $event
     * @return void
     */
    final protected function apply(EventInterface $event)
    {
        $methodName = sprintf('when%s', (new \ReflectionClass($event))->getShortName());
        if (method_exists($this, $methodName)) {
            $this->$methodName($event);
        }
    }
}<|MERGE_RESOLUTION|>--- conflicted
+++ resolved
@@ -13,12 +13,8 @@
 
 use Neos\Cqrs\Event\AggregateEventInterface;
 use Neos\Cqrs\Event\EventInterface;
-<<<<<<< HEAD
-use Neos\Cqrs\Event\EventTypeResolver;
-=======
 use Neos\Cqrs\Event\EventTransport;
 use Neos\Cqrs\Message\MessageMetadata;
->>>>>>> 7fb475e4
 use TYPO3\Flow\Annotations as Flow;
 
 /**
@@ -28,11 +24,9 @@
 {
 
     /**
-     * Note: This must not be private so it can be set during reconstitution via unserialize()
-     *
      * @var string
      */
-    protected $identifier;
+    private $identifier;
 
     /**
      * @var EventInterface[]
@@ -85,17 +79,6 @@
     }
 
     /**
-<<<<<<< HEAD
-     * @return bool
-     */
-    final protected function hasUncommittedEvents(): bool
-    {
-        return $this->events !== [];
-    }
-
-    /**
-=======
->>>>>>> 7fb475e4
      * Apply the given event to this aggregate root.
      *
      * @param  EventInterface $event

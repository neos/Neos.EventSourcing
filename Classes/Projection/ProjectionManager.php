--- conflicted
+++ resolved
@@ -113,16 +113,11 @@
         $projector->reset();
 
         $connection = $this->objectManager->get(EntityManagerInterface::class)->getConnection();
-<<<<<<< HEAD
-        $eventListenerInvoker = new EventListenerInvoker($eventStore, $connection);
-        $eventListenerInvoker->replay($projector, $progressCallback);
-=======
         $eventListenerInvoker = new EventListenerInvoker($eventStore, $projector, $connection);
         if ($progressCallback !== null) {
             $eventListenerInvoker->onProgress($progressCallback);
         }
         $eventListenerInvoker->replay();
->>>>>>> d3d059ed
     }
 
     /**

Neos\EventSourcing\EventStore\EventStoreFactory:
  arguments:
    2:
<<<<<<< HEAD
      setting: 'Neos.EventSourcing.EventStore.stores'

Neos\EventSourcing\EventStore\EventStore:
  factoryObjectName: Neos\EventSourcing\EventStore\EventStoreFactory
  arguments:
    1:
      value: 'default'


Neos\EventSourcing\EventListener\EventListenerInvoker:
  arguments:
    1:
      object: Neos\EventSourcing\EventStore\EventStoreFactory
    2:
      object:
        factoryObjectName: Neos\EventSourcing\EventListener\EventListenerInvokerConnectionFactory
    3:
      setting: 'Neos.EventSourcing.EventListener.listeners'
=======
      setting: 'Neos.EventSourcing.EventStore.stores'
>>>>>>> 732538d1
<|MERGE_RESOLUTION|>--- conflicted
+++ resolved
@@ -1,25 +1,10 @@
 Neos\EventSourcing\EventStore\EventStoreFactory:
   arguments:
     2:
-<<<<<<< HEAD
       setting: 'Neos.EventSourcing.EventStore.stores'
-
-Neos\EventSourcing\EventStore\EventStore:
-  factoryObjectName: Neos\EventSourcing\EventStore\EventStoreFactory
-  arguments:
-    1:
-      value: 'default'
-
 
 Neos\EventSourcing\EventListener\EventListenerInvoker:
   arguments:
-    1:
-      object: Neos\EventSourcing\EventStore\EventStoreFactory
     2:
       object:
-        factoryObjectName: Neos\EventSourcing\EventListener\EventListenerInvokerConnectionFactory
-    3:
-      setting: 'Neos.EventSourcing.EventListener.listeners'
-=======
-      setting: 'Neos.EventSourcing.EventStore.stores'
->>>>>>> 732538d1
+        factoryObjectName: Neos\EventSourcing\EventListener\EventListenerInvokerConnectionFactory